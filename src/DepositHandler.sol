// SPDX-License-Identifier: MIT
pragma solidity 0.8.28;

import "@openzeppelin/contracts/token/ERC20/IERC20.sol";
import '@openzeppelin/contracts/token/ERC20/utils/SafeERC20.sol';
import "@openzeppelin/contracts/utils/Pausable.sol";
import "@openzeppelin/contracts/access/AccessControl.sol";
import {IDepositHandlerErrors} from "./interfaces/ICustomErrors.sol";

/**
 * @title Deposit Handler contract.
 * @author @ohMySol, @nynko, @ok567, @kubko
 * @dev Contract for managing users deposits for bootcamps.
 * Implements both user part and manager part for deposit management.
 */
contract DepositHandler is Pausable, AccessControl, IDepositHandlerErrors {
    bytes32 public constant MANAGER = keccak256("MANAGER");
    uint256 public immutable depositAmount;
    uint256 public immutable bootcampStartTime;
    uint256 public immutable withdrawDuration;
    IERC20 public immutable depositToken;
    address public immutable factory;
    string public bootcampName;
    uint256 public bootcampFinishTime;
    address[] public emergencyWithdrawParticipants;
    mapping(address => depositInfo) public deposits;
    mapping(address => bool) public isParticipant;

    enum Status { // status of the bootcamp participant. 
        InProgress, // participant passing a bootcamp.
        Withdraw, // praticipant allowed for withdraw.
        Passed, // bootcamp was passed successfully, and deposit will be returned.
        NotPassed, // bootcamp wasn't passed successfully, so that deposit won't be returned.
        Emergency
    }
    struct depositInfo {
        uint256 depositedAmount;
        bool depositDonation; // user can donate his deposit to Encode(true - donete/ false - want take it back)
        Status status;
    }
    event DepositDone(
        address depositor,
        uint256 depositAmount
    );
    event DepositWithdrawn(
        address depositor,
        uint256 withdrawAmount
    );

    /**
     * @dev Checks if user has a required status to do a withdraw. 
     */ 
    modifier isAllowed(Status _status) {
        Status status = deposits[msg.sender].status;
        if (status != _status) {
            revert DepositHandler__NotAllowedActionWithYourStatus();
        }
        _;
    }

    constructor(
        uint256 _depositAmount, 
        address _depositToken, 
        address _manager, 
        uint256 _bootcampStartTime,
        uint256 _withdrawDuration,
        address _factory,
        string memory _bootcampName
    ) 
    {
        depositAmount = _depositAmount;
        depositToken = IERC20(_depositToken);
        bootcampStartTime = _bootcampStartTime;
        withdrawDuration = _withdrawDuration;
        factory = _factory;
        bootcampName = _bootcampName;
        _grantRole(MANAGER, _manager);
    }

    /**
     * @dev Admin from `BootcampFactory` contract is able to withdraw money from the bootcamp
     * contract.
     * Function restrictions:
     *  - Can only be called by `BootcampFactory` contract.
     *  - Bootcamp should be finished and withdraw stage already closed.
     *  - `_admin` can not be address(0)
     *  - `_amount` should be <= balance of this contract.
     *  - contract shouldn't be on Pause.
     * 
     * @param _admin - admin who will receive a tokens.
     * @param _amount - amount of tokens.
     * 
     * @return - `remainingBalance` of this bootcamp contract.
     */
    function withdrawAdmin(address _admin, uint256 _amount) external whenNotPaused returns(uint256) {
        _isWithdrawStageFinished();
        if (msg.sender != factory) {
            revert DepositHandler__CallerNotAFactoryContract();
        }
        uint256 _balance = depositToken.balanceOf(address(this));
        uint256 remainingBalance = _balance - _amount;
        if (_amount > _balance) {
            revert DepositHandler__IncorrectAmountForWithdrawal(_amount);
        } 
        
        depositToken.transfer(_admin, _amount);

        return remainingBalance;
    }

    /*//////////////////////////////////////////////////
                USER FUNCTIONS
    /////////////////////////////////////////////////*/
    /**
     * @dev Set `depositDonation` option to true in `depositInfo` for specific user.
     * Function restrictions:
     *  - Can only be called by a participant of the bootcamp.
     */
    function donate() external whenNotPaused {
        if(!isParticipant[msg.sender]) {
            revert DepositHandler__CallerNotParticipant();
        }

        deposits[msg.sender].depositDonation = true;
    }

    /**
     * @notice Do deposit of USDC into this contract.
     * @dev Allow `_depositor` to deposit USDC '_amount' for a bootcamp. Deposited amount will be 
     * locked inside this contract till the end ofthe bootcamp, except emergency situation or extra situation, 
     * when deposit can be withdrawn before bootcamp finish. 
     * Function restrictions: 
     *  - Contract shouldn't be on Pause.
     *  - Can only be called before the `bootcampStartTime`.
     *  - `_amount` value should be the same as required in `depositAmount`.
     *  - Caller should allow this contract to spend his USDC, before calling this function.
     * 
     * Emits a {DepositDone} event.
     * 
     * @param _amount - USDC amount.
     * @param _depositor - address of the bootcamp participant.
     */
    function deposit(uint256 _amount, address _depositor) external whenNotPaused {
        _notAddressZero(_depositor);
        uint256 allowance = depositToken.allowance(_depositor, address(this));
        if (block.timestamp > bootcampStartTime) { // checking that user can do a deposit only during depositing stage(before bootcamp starts)
            revert  DepositHandler__DepositingStageAlreadyClosed();
        }
        if (_amount != depositAmount) {
            revert DepositHandler__IncorrectDepositedAmount(_amount);
        }
        if (allowance < _amount) {
            revert DepositHandler__ApprovedAmountLessThanDeposit(allowance);
        }
        
        deposits[_depositor].depositedAmount += _amount;
        deposits[_depositor].status = Status.InProgress; // set status to InProgress once user did a deposit, so that it means user is participating in bootcamp.
        isParticipant[_depositor] = true;
        emergencyWithdrawParticipants.push(_depositor);
<<<<<<< HEAD
        SafeERC20.safeTransferFrom(depositToken, _depositor, address(this), _amount);
        
=======
        depositToken.transferFrom(_depositor, address(this), _amount);

>>>>>>> 3ff5a71f
        emit DepositDone(_depositor, _amount);
    }

    /**
     * @notice Participant can withdraw his USDC deposit through this function.
     * @dev Allow `_depositor` to withdraw USDC '_amount' from a bootcamp. 
     * Function restrictions: 
     *  - Contract shouldn't be on Pause.
     *  - Can only be called when user has a status `Withdraw`.
     *  - Can only be called when `bootcampWithdrawTime` is not elapsed.
     * 
     * @param _amount - USDC amount.
     * @param _depositor - address of the participant.
     */
    function withdraw(uint256 _amount, address _depositor) external isAllowed(Status.Withdraw) {
        _isWithdrawStageFinished();
        _withdraw(_amount, _depositor, Status.Passed);
    }

    /**
     * @notice Manager si able to withdraw users deposits back to them if some emergency situation appear.
     * Everyone who participated in the bootcamp will receive their deposit back in case of emergency.
     * Example of emergency situation:
     *  1. Manager set up incorrect(too long duration).
     *  2. Smth happens on Encode side.
     *  3. Stange activity mentioned in the contract.
     * @dev Allow to withdraw users funds if an emergency situation appear. Function once called, will send
     * all users deposits back to them.   
     * Function restrictions:
     *  - Can only be called when contract is not on Pause.
     *  - Can only be called when `allowEmergencyWithdraw` is true.
     *  - Can only be called by `MANAGER`.
     *  - Contract shouldn't be on Pause.
     * Function omits the next checks:
     *  - No check whether the user has a `Withdraw` status.
     */
    function emergencyWithdraw() external onlyRole(MANAGER) {
        address[] memory participants = emergencyWithdrawParticipants;
        uint256 length = participants.length;
        uint256 amount = depositAmount;

        for (uint256 i = 0; i < length; i++) {
            _withdraw(amount, participants[i], Status.Emergency);   
        }
    }

    /**
     * @dev Withdraw `_depositor` USDC '_amount' from a bootcamp back to `_depositor`,
     * and set an appropriate `_status` to `_depositor`. 
     * Function restrictions: 
     *  - Contract shouldn't be on Pause.
     *  - `_amount` value should be the same as required in `depositAmount`.
     *  - `depositor` address can't be address(0).
     * 
     * Emits a {DepositWithdrawn} event.
     * 
     * @param _amount - USDC amount.
     * @param _depositor - address of the bootcamp participant. 
     * @param _status - status of the participant after withdrawal.
     */
    function _withdraw(uint256 _amount, address _depositor, Status _status) internal whenNotPaused {
        _notAddressZero(_depositor);
        _checkWithdrawAmount(_amount, _depositor);
        
        deposits[_depositor].status = _status; // based on the situation, manager will assign an appropriate status.
        deposits[_depositor].depositedAmount = 0;
<<<<<<< HEAD
        SafeERC20.safeTransfer(depositToken, _depositor, _amount);
=======
        isParticipant[_depositor] = false; // once withdraw user no longer a participant
        depositToken.transfer(_depositor, _amount);
>>>>>>> 3ff5a71f
        
        emit DepositWithdrawn(_depositor, _amount);
    }

    /**
     * @dev Verifies that `_user`  address is not a zero address.
     * 
     * @param _user - address of the user.
     */
    function _notAddressZero(address _user) internal pure {
        if (_user == address(0)) {
            revert DepositHandler__UserAddressCanNotBeZero();
        }
    }

    /**
     * @dev Verifies that `_amount` requested for a withdraw equals original deposited USDC amount.
     * 
     * @param _amount - amount of USDC to withdaw.
     * @param _participant - address of the participant.
     */
    function _checkWithdrawAmount(uint256 _amount, address _participant) internal view {
        if (deposits[_participant].depositedAmount != _amount) {
            revert DepositHandler__IncorrectAmountForWithdrawal(_amount);
        }
    }

    /**
     * @dev Verifies whether a withdraw stage is already finished, or not.
     */
    function _isWithdrawStageFinished() internal view {
        if (bootcampFinishTime + withdrawDuration > block.timestamp) {
            revert DepositHandler__WithdrawStageAlreadyClosed();
        }
    }

    /*//////////////////////////////////////////////////
                MANAGER FUNCTIONS
    /////////////////////////////////////////////////*/
    /**
     * @notice Set a specific status for a batch of participants.
     * Examples:
     * 1. If manager want to allow participants to withdraw:
     *  - Manager will call this function and assign a `Withdraw` status for all `_participants`.
     * 2. If manager want to set participants who not passed a bootcam:
     *  - Manager will call this function and assign a `NotPassed` status for all `_participants`.
     * @dev Set `_status` for all addresses in the `_participants` array.
     * Faster way to set status for a a list of participants instead of calling one by one.
     * Function restrictions:
     *  - Can only be called by `MANAGER` of this contract.
     *  - `_participants` array can not be 0 length.
     * 
     * @param _status - status to be set.
     * @param _participants - array of participants addresses.
     */
    function updateStatusBatch(address[] calldata _participants, Status _status) external onlyRole(MANAGER) {
        uint256 length = _participants.length;
        if (length == 0) {
            revert DepositHandler__ParticipantsArraySizeIsZero();
        }
        if (_status == Status.Withdraw) {
            bootcampFinishTime = block.timestamp; // assume when manager set a Withdraw status to users, this means bootcamp is already finished
        }
        for (uint i = 0; i < length; i++) {
            if (_status == Status.Withdraw && deposits[_participants[i]].depositDonation) { // if user is a donater, then we won't assign him a Withdraw status and he won't be able to withdraw.
                continue;
            }
            _setStatus(_participants[i], _status);
        }
    }

    /**
     * @notice Set `participant` status to track his progress during the bootcamp.
     * @dev Set status from `Status` enum for specific bootcamp `participant`.
     * Function restrictions:
     *  - Can only be called by `MANAGER` of this contract.
     *  - `_participant` address can't be address(0).
     * 
     * @param _participant - address of the bootcamp participant.
     * @param _status - status of the participant progress.
     */
    function _setStatus(address _participant, Status _status) internal onlyRole(MANAGER) {
        _notAddressZero(_participant);
        deposits[_participant].status = _status;
    }

    /**
     * @notice If user has an extra situation:
     *  - accidentally deposited to this bootcamp.
     *  - health problem.
     *  - disagree with the graduation and deposit refunding.
     *  - any other extra reason why user can't attend a bootcamp or why user skipped a bootcamp while deposited to it.
     * then it is possible to talk to manager and if manager approve the situation, then an extra withdraw can be done 
     * with a relevant status change for a user. 
     * @dev Manager can do an extra withdrawal for `_participant` based on the provided circumstances.
     * Function omits the next checks:
     *  - No check whether the user has a `Withdraw` status.
     *  - No check for the bootcamp finality.
     * Function restrictions:
     *  - Can only be called by `MANAGER` of this contract.
     *  - Contract shouldn't be on Pause.
     *
     * @param _amount - deposited amoount for the bootcamp.
     * @param _participant - address of the participant requesting extra withdraw.
     * @param _status  - `Status` which admin should set for this participant, based on the situation.
     */
    function exceptionalWithdraw(uint256 _amount, address _participant, Status _status) external onlyRole(MANAGER) {
        _withdraw(_amount, _participant, _status);// based on the situation, manager will assign an appropriate status.
    }

    /**
     * @notice Set contract on pause, and stop interraction with critical functions.
     * @dev Manager is able to put a contract on pause in case of vulnerability
     * or any other problem. Functions using `whenNotPaused()` modifier won't work.
     * Function restrictions:
     *  - Can only be called by `MANAGER` of this contract.
     */
    function pause() public onlyRole(MANAGER) {
        _pause();
    }

    /**
     * @notice Remove contract from pause, and allow interraction with critical functions.
     * @dev Manager is able to unpause a contract when vulnerability or
     * any other problem is resolved. Functions using `whenNotPaused()` modifier will work.
     * Function restrictions:
     *  - Can only be called by `MANAGER` of this contract.
     */
    function unpause() public onlyRole(MANAGER) {
        _unpause();
    }
}<|MERGE_RESOLUTION|>--- conflicted
+++ resolved
@@ -157,13 +157,8 @@
         deposits[_depositor].status = Status.InProgress; // set status to InProgress once user did a deposit, so that it means user is participating in bootcamp.
         isParticipant[_depositor] = true;
         emergencyWithdrawParticipants.push(_depositor);
-<<<<<<< HEAD
         SafeERC20.safeTransferFrom(depositToken, _depositor, address(this), _amount);
         
-=======
-        depositToken.transferFrom(_depositor, address(this), _amount);
-
->>>>>>> 3ff5a71f
         emit DepositDone(_depositor, _amount);
     }
 
@@ -230,12 +225,8 @@
         
         deposits[_depositor].status = _status; // based on the situation, manager will assign an appropriate status.
         deposits[_depositor].depositedAmount = 0;
-<<<<<<< HEAD
+        isParticipant[_depositor] = false; // once withdraw user no longer a participant
         SafeERC20.safeTransfer(depositToken, _depositor, _amount);
-=======
-        isParticipant[_depositor] = false; // once withdraw user no longer a participant
-        depositToken.transfer(_depositor, _amount);
->>>>>>> 3ff5a71f
         
         emit DepositWithdrawn(_depositor, _amount);
     }
